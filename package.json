--- conflicted
+++ resolved
@@ -24,16 +24,6 @@
     "uuid": "^9.0.0"
   },
   "devDependencies": {
-<<<<<<< HEAD
-    "@types/jest": "^29.5.1",
-    "@types/node": "^18.16.0",
-    "@types/uuid": "^9.0.1",
-    "@typescript-eslint/eslint-plugin": "^5.59.1",
-    "@typescript-eslint/parser": "^5.62.0",
-    "@vercel/ncc": "^0.36.1",
-    "eslint": "^8.39.0",
-    "eslint-config-prettier": "^8.8.0",
-=======
     "@types/jest": "^29.5.4",
     "@types/node": "^20.5.9",
     "@types/uuid": "^9.0.3",
@@ -42,7 +32,6 @@
     "@vercel/ncc": "^0.38.0",
     "eslint": "^8.48.0",
     "eslint-config-prettier": "^9.0.0",
->>>>>>> 3e3a0cee
     "eslint-plugin-prettier": "^4.2.1",
     "jest": "^29.6.4",
     "nock": "^13.3.0",
