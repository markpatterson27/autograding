import {spawn, ChildProcess} from 'child_process'
import kill from 'tree-kill'
import {v4 as uuidv4} from 'uuid'
import * as core from '@actions/core'
import {setCheckRunOutput} from './output'
import * as os from 'os'
import chalk from 'chalk'

const color = new chalk.Instance({level: 1})

export type TestComparison = 'exact' | 'included' | 'regex'

export interface Test {
  readonly name: string
  readonly setup: string
  readonly run: string
  readonly input?: string
  readonly output?: string
  readonly timeout: number
  readonly points?: number
  readonly comparison: TestComparison
}

export class TestError extends Error {
  constructor(message: string) {
    super(message)
    Error.captureStackTrace(this, TestError)
  }
}

export class TestTimeoutError extends TestError {
  constructor(message: string) {
    super(message)
    Error.captureStackTrace(this, TestTimeoutError)
  }
}

export class TestOutputError extends TestError {
  expected: string
  actual: string

  constructor(message: string, expected: string, actual: string) {
    super(`${message}\nExpected:\n${expected}\nActual:\n${actual}`)
    this.expected = expected
    this.actual = actual

    Error.captureStackTrace(this, TestOutputError)
  }
}

const log = (text: string): void => {
  process.stdout.write(text + os.EOL)
}

const normalizeLineEndings = (text: string): string => {
  return text.replace(/\r\n/gi, '\n').trim()
}

// eslint-disable-next-line @typescript-eslint/no-explicit-any
const indent = (text: any): string => {
  let str = '' + new String(text)
  str = str.replace(/\r\n/gim, '\n').replace(/\n/gim, '\n  ')
  return str
}

const waitForExit = async (child: ChildProcess, timeout: number): Promise<void> => {
  // eslint-disable-next-line no-undef
  return new Promise((resolve, reject) => {
    let timedOut = false

    const exitTimeout = setTimeout(() => {
      timedOut = true
      reject(new TestTimeoutError(`Setup timed out in ${timeout} milliseconds`))
      if (typeof child.pid === 'number') kill(child.pid)
    }, timeout)

    child.once('exit', (code: number, signal: string) => {
      if (timedOut) return
      clearTimeout(exitTimeout)

      if (code === 0) {
        resolve(undefined)
      } else {
        reject(new TestError(`Error: Exit with code: ${code} and signal: ${signal}`))
      }
    })

    child.once('error', (error: Error) => {
      if (timedOut) return
      clearTimeout(exitTimeout)

      reject(error)
    })
  })
}

const runSetup = async (test: Test, cwd: string, timeout: number): Promise<void> => {
  if (!test.setup || test.setup === '') {
    return
  }

  const setup = spawn(test.setup, {
    cwd,
    shell: true,
    env: {
      PATH: process.env['PATH'],
      FORCE_COLOR: 'true',
    },
  })

  // Start with a single new line
  process.stdout.write(indent('\n'))

  // eslint-disable-next-line @typescript-eslint/no-explicit-any
  setup.stdout.on('data', (chunk) => {
    process.stdout.write(indent(chunk))
  })

  // eslint-disable-next-line @typescript-eslint/no-explicit-any
  setup.stderr.on('data', (chunk) => {
    process.stderr.write(indent(chunk))
  })

  await waitForExit(setup, timeout)
}

const runCommand = async (test: Test, cwd: string, timeout: number): Promise<void> => {
  const child = spawn(test.run, {
    cwd,
    shell: true,
    env: {
      PATH: process.env['PATH'],
      FORCE_COLOR: 'true',
    },
  })

  let output = ''

  // Start with a single new line
  process.stdout.write(indent('\n'))

  child.stdout.on('data', (chunk) => {
    process.stdout.write(indent(chunk))
    output += chunk
  })

  child.stderr.on('data', (chunk) => {
    process.stderr.write(indent(chunk))
  })

  // Preload the inputs
  if (test.input && test.input !== '') {
    child.stdin.write(test.input)
    child.stdin.end()
  }

  await waitForExit(child, timeout)

  // Eventually work off the the test type
  if ((!test.output || test.output == '') && (!test.input || test.input == '')) {
    return
  }

  const expected = normalizeLineEndings(test.output || '')
  const actual = normalizeLineEndings(output)

  switch (test.comparison) {
    case 'exact':
      if (actual != expected) {
        throw new TestOutputError(`The output for test ${test.name} did not match`, expected, actual)
      }
      break
    case 'regex':
      // Note: do not use expected here
      if (!actual.match(new RegExp(test.output || ''))) {
        throw new TestOutputError(`The output for test ${test.name} did not match`, test.output || '', actual)
      }
      break
    default:
      // The default comparison mode is 'included'
      if (!actual.includes(expected)) {
        throw new TestOutputError(`The output for test ${test.name} did not match`, expected, actual)
      }
      break
  }
}

export const run = async (test: Test, cwd: string): Promise<void> => {
  // Timeouts are in minutes, but need to be in ms
  let timeout = (test.timeout || 1) * 60 * 1000 || 30000
  const start = process.hrtime()
  await runSetup(test, cwd, timeout)
  const elapsed = process.hrtime(start)
  // Subtract the elapsed seconds (0) and nanoseconds (1) to find the remaining timeout
  timeout -= Math.floor(elapsed[0] * 1000 + elapsed[1] / 1000000)
  await runCommand(test, cwd, timeout)
}

export const runAll = async (tests: Array<Test>, cwd: string): Promise<void> => {
  let points = 0
  let availablePoints = 0
  let hasPoints = false

  const stepSummary = core.getInput('step-summary').toLowerCase() === 'true' ? true : false
  const summary = core.summary
  const summaryTableRows = []
  // if (stepSummary)

  // https://help.github.com/en/actions/reference/development-tools-for-github-actions#stop-and-start-log-commands-stop-commands
  const token = uuidv4()
  log('')
  log(`::stop-commands::${token}`)
  log('')

  let failed = false

  for (const test of tests) {
    const summaryTableRow = [] // [test name, result, points, message]

    try {
      if (test.points) {
        hasPoints = true
        availablePoints += test.points
      }
      log(color.cyan(`📝 ${test.name}`))
      log('')
      if (stepSummary) summaryTableRow.push(`${test.name}`)

      await run(test, cwd)

      log('')
      log(color.green(`✅ ${test.name}`))
      if (stepSummary) summaryTableRow.push(`Pass ✅`)

      log(``)
      if (test.points) {
        points += test.points
        if (stepSummary) summaryTableRow.push(`${test.points}`)
      }
      // TODO get test output and use for feedback message
      if (stepSummary) summaryTableRow.push(``)
    } catch (error) {
      failed = true
      log('')
      log(color.red(`❌ ${test.name}`))
      if (stepSummary) summaryTableRow.push(`Fail ❌`)
      if (hasPoints && stepSummary) summaryTableRow.push(`0`)

      if (error instanceof Error) {
        core.setFailed(error.message)
        if (stepSummary) summaryTableRow.push(`${error.message}`)
      } else {
        core.setFailed(`Failed to run test '${test.name}'`)
        if (stepSummary) summaryTableRow.push(`Failed to run test '${test.name}'`)
      }
    }
    if (stepSummary) summaryTableRows.push(summaryTableRow)
  }

  // Restart command processing
  log('')
  log(`::${token}::`)

  if (failed) {
    // We need a good failure experience
  } else {
    log('')
    log(color.green('All tests passed'))
    log('')
    log('✨🌟💖💎🦄💎💖🌟✨🌟💖💎🦄💎💖🌟✨')
    log('')
  }

  // Set the number of points
  if (hasPoints) {
    const text = `Points ${points}/${availablePoints}`
    log(color.bold.bgCyan.black(text))
    core.setOutput('Points', `${points}/${availablePoints}`)
    await setCheckRunOutput(text)
  }

  // Set step summary
  if (stepSummary) {
    summary.addHeading(`Autograding Results`, 2)
    summary.addTable([
      [
        {data: 'Test', header: true},
        {data: 'Result', header: true},
        ...(hasPoints ? [{data: 'Points', header: true}] : []),
        {data: 'Message', header: true},
      ],
      ...summaryTableRows,
    ])

    if (hasPoints) {
      summary.addBreak()
<<<<<<< HEAD
      summary.addRaw(`Points ${points}/${availablePoints}`, true)
=======
      summary.addRaw(`<p>Points ${points}/${availablePoints}</p>`)
>>>>>>> a3c4f964
    }

    summary.addBreak()
    if (failed) {
<<<<<<< HEAD
      summary.addRaw(`Some tests have failed.`, true)
    } else {
      summary.addRaw(`All tests passed. Well done.`, true)
=======
      summary.addRaw(`<p>Some tests have failed.</p>`)
    } else {
      summary.addRaw(`<p>All tests passed. Well done.</p>`)
>>>>>>> a3c4f964
      summary.addRaw('✨🌟💖💎🦄💎💖🌟✨🌟💖💎🦄💎💖🌟✨')
    }

    await summary.write()
  }
}<|MERGE_RESOLUTION|>--- conflicted
+++ resolved
@@ -294,24 +294,14 @@
 
     if (hasPoints) {
       summary.addBreak()
-<<<<<<< HEAD
-      summary.addRaw(`Points ${points}/${availablePoints}`, true)
-=======
       summary.addRaw(`<p>Points ${points}/${availablePoints}</p>`)
->>>>>>> a3c4f964
     }
 
     summary.addBreak()
     if (failed) {
-<<<<<<< HEAD
-      summary.addRaw(`Some tests have failed.`, true)
-    } else {
-      summary.addRaw(`All tests passed. Well done.`, true)
-=======
       summary.addRaw(`<p>Some tests have failed.</p>`)
     } else {
       summary.addRaw(`<p>All tests passed. Well done.</p>`)
->>>>>>> a3c4f964
       summary.addRaw('✨🌟💖💎🦄💎💖🌟✨🌟💖💎🦄💎💖🌟✨')
     }
 
